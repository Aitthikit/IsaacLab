--- conflicted
+++ resolved
@@ -1,12 +1,8 @@
 [package]
 
 # Note: Semantic Versioning is used: https://semver.org/
-<<<<<<< HEAD
 
-version = "0.28.0"
-=======
-version = "0.30.1"
->>>>>>> 574abc4b
+version = "0.31.1"
 
 # Description
 title = "Isaac Lab framework for Robot Learning"
