# Copyright (c) 2022-2025, The Isaac Lab Project Developers.
# All rights reserved.
#
# SPDX-License-Identifier: BSD-3-Clause

"""Launch Isaac Sim Simulator first."""

from isaaclab.app import AppLauncher

# launch omniverse app
simulation_app = AppLauncher(headless=True).app

"""Rest everything follows."""

import numpy as np
import torch
import trimesh
from typing import Literal

import isaacsim.core.utils.prims as prim_utils
import omni.kit
import omni.kit.commands
import pytest
from isaacsim.core.api.materials import PhysicsMaterial, PreviewSurface
from isaacsim.core.api.objects import DynamicSphere
from isaacsim.core.cloner import GridCloner
from isaacsim.core.prims import RigidPrim, SingleGeometryPrim, SingleRigidPrim
from isaacsim.core.utils.extensions import enable_extension
from pxr import UsdGeom

import isaaclab.terrains as terrain_gen
from isaaclab.sim import PreviewSurfaceCfg, SimulationContext, build_simulation_context, get_first_matching_child_prim
from isaaclab.terrains import TerrainImporter, TerrainImporterCfg
from isaaclab.terrains.config.rough import ROUGH_TERRAINS_CFG
from isaaclab.terrains.utils import create_mesh_from_prim
from isaaclab.utils.assets import ISAAC_NUCLEUS_DIR


<<<<<<< HEAD
class TestTerrainImporter(unittest.TestCase):
    """Test the terrain importer for different ground and procedural terrains."""

    def test_grid_clone_env_origins(self):
        """Tests that env origins are consistent when computed using the TerrainImporter and IsaacSim GridCloner."""
        # iterate over different number of environments and environment spacing
        for device in ("cuda:0", "cpu"):
            for env_spacing in [1.0, 4.325, 8.0]:
                for num_envs in [1, 4, 125, 379, 1024]:
                    with self.subTest(num_envs=num_envs, env_spacing=env_spacing):
                        with build_simulation_context(device=device, auto_add_lighting=True) as sim:
                            sim._app_control_on_stop_handle = None
                            # create terrain importer
                            terrain_importer_cfg = TerrainImporterCfg(
                                num_envs=num_envs,
                                env_spacing=env_spacing,
                                prim_path="/World/ground",
                                terrain_type="plane",  # for flat ground, origins are in grid
                                terrain_generator=None,
                            )
                            terrain_importer = TerrainImporter(terrain_importer_cfg)
                            # obtain env origins using terrain importer
                            terrain_importer_origins = terrain_importer.env_origins

                            # obtain env origins using grid cloner
                            grid_cloner_origins = self._obtain_grid_cloner_env_origins(
                                num_envs, env_spacing, device=sim.device
                            )

                            # check if the env origins are the same
                            torch.testing.assert_close(
                                terrain_importer_origins, grid_cloner_origins, rtol=1e-5, atol=1e-5
                            )

    def test_terrain_generation(self) -> None:
        """Generates assorted terrains and tests that the resulting mesh has the correct size."""
        for device in ("cuda:0", "cpu"):
            with build_simulation_context(device=device, auto_add_lighting=True) as sim:
                sim._app_control_on_stop_handle = None
                # Handler for terrains importing
                terrain_importer_cfg = terrain_gen.TerrainImporterCfg(
                    prim_path="/World/ground",
                    max_init_terrain_level=None,
                    terrain_type="generator",
                    terrain_generator=ROUGH_TERRAINS_CFG.replace(curriculum=True),
                    num_envs=1,
                )
                terrain_importer = TerrainImporter(terrain_importer_cfg)

                # check if mesh prim path exists
                mesh_prim_path = terrain_importer.cfg.prim_path + "/terrain"
                self.assertIn(mesh_prim_path, terrain_importer.terrain_prim_paths)

                # obtain underling mesh
                mesh = create_mesh_from_prim(mesh_prim_path)
                self.assertIsNotNone(mesh)

                # calculate expected size from config
                cfg = terrain_importer.cfg.terrain_generator
                self.assertIsNotNone(cfg)
                expectedSizeX = cfg.size[0] * cfg.num_rows + 2 * cfg.border_width
                expectedSizeY = cfg.size[1] * cfg.num_cols + 2 * cfg.border_width

                # get size from mesh bounds
                bounds = mesh.bounds
                actualSize = abs(bounds[1] - bounds[0])

                self.assertAlmostEqual(actualSize[0], expectedSizeX)
                self.assertAlmostEqual(actualSize[1], expectedSizeY)

    def test_plane(self) -> None:
        """Generates a plane and tests that the resulting mesh has the correct size."""
        for device in ("cuda:0", "cpu"):
            for use_custom_material in [True, False]:
                with build_simulation_context(device=device, auto_add_lighting=True) as sim:
                    sim._app_control_on_stop_handle = None

                    # create custom material
                    visual_material = PreviewSurfaceCfg(diffuse_color=(1.0, 0.0, 0.0)) if use_custom_material else None
                    # Handler for terrains importing
                    terrain_importer_cfg = terrain_gen.TerrainImporterCfg(
                        prim_path="/World/ground",
                        terrain_type="plane",
                        num_envs=1,
                        env_spacing=1.0,
                        visual_material=visual_material,
                    )
                    terrain_importer = TerrainImporter(terrain_importer_cfg)

                    # expected size of an infinite plane
                    expectedSizeX = 2.0e6
                    expectedSizeY = 2.0e6

                    # check if mesh prim path exists
                    mesh_prim_path = terrain_importer.cfg.prim_path + "/terrain"
                    self.assertIn(mesh_prim_path, terrain_importer.terrain_prim_paths)

                    # obtain mesh prim path
                    mesh = create_mesh_from_prim(mesh_prim_path)
                    self.assertIsNotNone(mesh)

                    # get size from mesh bounds
                    bounds = mesh.bounds
                    actualSize = abs(bounds[1] - bounds[0])


    def test_usd(self) -> None:
        """Imports terrain from a usd and tests that the resulting mesh has the correct size."""
        for device in ("cuda:0", "cpu"):
            with build_simulation_context(device=device, auto_add_lighting=True) as sim:
                sim._app_control_on_stop_handle = None
                # Handler for terrains importing
                terrain_importer_cfg = terrain_gen.TerrainImporterCfg(
                    prim_path="/World/ground",
                    terrain_type="usd",
                    usd_path=f"{ISAAC_NUCLEUS_DIR}/Environments/Terrains/rough_plane.usd",
                    num_envs=1,
                    env_spacing=1.0,
                )
                terrain_importer = TerrainImporter(terrain_importer_cfg)

                # check if mesh prim path exists
                mesh_prim_path = terrain_importer.cfg.prim_path + "/terrain"
                self.assertIn(mesh_prim_path, terrain_importer.terrain_prim_paths)

                # obtain underling mesh
                mesh = create_mesh_from_prim(mesh_prim_path)
                self.assertIsNotNone(mesh)

                # expect values from USD file
                expectedSizeX = 96
                expectedSizeY = 96

                # get size from mesh bounds
                bounds = mesh.bounds
                actualSize = abs(bounds[1] - bounds[0])

                self.assertAlmostEqual(actualSize[0], expectedSizeX)
                self.assertAlmostEqual(actualSize[1], expectedSizeY)

    def test_ball_drop(self) -> None:
        """Generates assorted terrains and spheres created as meshes.

        Tests that spheres fall onto terrain and do not pass through it. This ensures that the triangle mesh
        collision works as expected.
        """
        for device in ("cuda:0", "cpu"):
            with build_simulation_context(device=device, auto_add_lighting=True) as sim:
                sim._app_control_on_stop_handle = None
                # Create a scene with rough terrain and balls
                self._populate_scene(geom_sphere=False, sim=sim)

                # Create a view over all the balls
                ball_view = RigidPrim("/World/envs/env_.*/ball", reset_xform_properties=False)

                # Play simulator
                sim.reset()
                # Initialize the ball views for physics simulation
                ball_view.initialize()

                # Run simulator
                for _ in range(500):
                    sim.step(render=False)

                # Ball may have some small non-zero velocity if the roll on terrain <~.2
                # If balls fall through terrain velocity is much higher ~82.0
                max_velocity_z = torch.max(torch.abs(ball_view.get_linear_velocities()[:, 2]))
                self.assertLessEqual(max_velocity_z.item(), 0.5)

    def test_ball_drop_geom_sphere(self) -> None:
        """Generates assorted terrains and geom spheres.

        Tests that spheres fall onto terrain and do not pass through it. This ensures that the sphere collision
        works as expected.
        """
        for device in ("cuda:0", "cpu"):
            with build_simulation_context(device=device, auto_add_lighting=True) as sim:
                sim._app_control_on_stop_handle = None
                # Create a scene with rough terrain and balls
                # TODO: Currently the test fails with geom spheres, need to investigate with the PhysX team.
                #   Setting the geom_sphere as False to pass the test. This test should be enabled once
                #   the issue is fixed.
                self._populate_scene(geom_sphere=False, sim=sim)

                # Create a view over all the balls
                ball_view = RigidPrim("/World/envs/env_.*/ball", reset_xform_properties=False)

                # Play simulator
                sim.reset()
                # Initialize the ball views for physics simulation
                ball_view.initialize()

                # Run simulator
                for _ in range(500):
                    sim.step(render=False)

                # Ball may have some small non-zero velocity if the roll on terrain <~.2
                # If balls fall through terrain velocity is much higher ~82.0
                max_velocity_z = torch.max(torch.abs(ball_view.get_linear_velocities()[:, 2]))
                self.assertLessEqual(max_velocity_z.item(), 0.5)
=======
@pytest.mark.parametrize("device", ["cuda:0", "cpu"])
@pytest.mark.parametrize("env_spacing", [1.0, 4.325, 8.0])
@pytest.mark.parametrize("num_envs", [1, 4, 125, 379, 1024])
def test_grid_clone_env_origins(device, env_spacing, num_envs):
    """Tests that env origins are consistent when computed using the TerrainImporter and IsaacSim GridCloner."""
    with build_simulation_context(device=device, auto_add_lighting=True) as sim:
        sim._app_control_on_stop_handle = None
        # create terrain importer
        terrain_importer_cfg = TerrainImporterCfg(
            num_envs=num_envs,
            env_spacing=env_spacing,
            prim_path="/World/ground",
            terrain_type="plane",  # for flat ground, origins are in grid
            terrain_generator=None,
        )
        terrain_importer = TerrainImporter(terrain_importer_cfg)
        # obtain env origins using terrain importer
        terrain_importer_origins = terrain_importer.env_origins
>>>>>>> aa0e7135

        # obtain env origins using grid cloner
        grid_cloner_origins = _obtain_grid_cloner_env_origins(num_envs, env_spacing, device=sim.device)

        # check if the env origins are the same
        torch.testing.assert_close(terrain_importer_origins, grid_cloner_origins, rtol=1e-5, atol=1e-5)


@pytest.mark.parametrize("device", ["cuda:0", "cpu"])
def test_terrain_generation(device):
    """Generates assorted terrains and tests that the resulting mesh has the correct size."""
    with build_simulation_context(device=device, auto_add_lighting=True) as sim:
        sim._app_control_on_stop_handle = None
        # Handler for terrains importing
        terrain_importer_cfg = terrain_gen.TerrainImporterCfg(
            prim_path="/World/ground",
            max_init_terrain_level=None,
            terrain_type="generator",
            terrain_generator=ROUGH_TERRAINS_CFG,
            num_envs=1,
        )
        terrain_importer = TerrainImporter(terrain_importer_cfg)

        # check if mesh prim path exists
        mesh_prim_path = terrain_importer.cfg.prim_path + "/terrain"
        assert mesh_prim_path in terrain_importer.terrain_prim_paths

        # obtain underling mesh
        mesh = _obtain_collision_mesh(mesh_prim_path, mesh_type="Mesh")
        assert mesh is not None

        # calculate expected size from config
        cfg = terrain_importer.cfg.terrain_generator
        assert cfg is not None
        expectedSizeX = cfg.size[0] * cfg.num_rows + 2 * cfg.border_width
        expectedSizeY = cfg.size[1] * cfg.num_cols + 2 * cfg.border_width

        # get size from mesh bounds
        bounds = mesh.bounds
        actualSize = abs(bounds[1] - bounds[0])

        assert actualSize[0] == pytest.approx(expectedSizeX)
        assert actualSize[1] == pytest.approx(expectedSizeY)


@pytest.mark.parametrize("device", ["cuda:0", "cpu"])
@pytest.mark.parametrize("use_custom_material", [True, False])
def test_plane(device, use_custom_material):
    """Generates a plane and tests that the resulting mesh has the correct size."""
    with build_simulation_context(device=device, auto_add_lighting=True) as sim:
        sim._app_control_on_stop_handle = None

        # create custom material
        visual_material = PreviewSurfaceCfg(diffuse_color=(1.0, 0.0, 0.0)) if use_custom_material else None
        # Handler for terrains importing
        terrain_importer_cfg = terrain_gen.TerrainImporterCfg(
            prim_path="/World/ground",
            terrain_type="plane",
            num_envs=1,
            env_spacing=1.0,
            visual_material=visual_material,
        )
        terrain_importer = TerrainImporter(terrain_importer_cfg)

        # check if mesh prim path exists
        mesh_prim_path = terrain_importer.cfg.prim_path + "/terrain"
        assert mesh_prim_path in terrain_importer.terrain_prim_paths

        # obtain underling mesh
        mesh = _obtain_collision_mesh(mesh_prim_path, mesh_type="Plane")
        assert mesh is None


@pytest.mark.parametrize("device", ["cuda:0", "cpu"])
def test_usd(device):
    """Imports terrain from a usd and tests that the resulting mesh has the correct size."""
    with build_simulation_context(device=device, auto_add_lighting=True) as sim:
        sim._app_control_on_stop_handle = None
        # Handler for terrains importing
        terrain_importer_cfg = terrain_gen.TerrainImporterCfg(
            prim_path="/World/ground",
            terrain_type="usd",
            usd_path=f"{ISAAC_NUCLEUS_DIR}/Environments/Terrains/rough_plane.usd",
            num_envs=1,
            env_spacing=1.0,
        )
        terrain_importer = TerrainImporter(terrain_importer_cfg)

        # check if mesh prim path exists
        mesh_prim_path = terrain_importer.cfg.prim_path + "/terrain"
        assert mesh_prim_path in terrain_importer.terrain_prim_paths

        # obtain underling mesh
        mesh = _obtain_collision_mesh(mesh_prim_path, mesh_type="Mesh")
        assert mesh is not None

        # expect values from USD file
        expectedSizeX = 96
        expectedSizeY = 96

        # get size from mesh bounds
        bounds = mesh.bounds
        actualSize = abs(bounds[1] - bounds[0])

        assert actualSize[0] == pytest.approx(expectedSizeX)
        assert actualSize[1] == pytest.approx(expectedSizeY)


@pytest.mark.parametrize("device", ["cuda:0", "cpu"])
def test_ball_drop(device):
    """Generates assorted terrains and spheres created as meshes.

    Tests that spheres fall onto terrain and do not pass through it. This ensures that the triangle mesh
    collision works as expected.
    """
    with build_simulation_context(device=device, auto_add_lighting=True) as sim:
        sim._app_control_on_stop_handle = None
        # Create a scene with rough terrain and balls
        _populate_scene(geom_sphere=False, sim=sim)

        # Create a view over all the balls
        ball_view = RigidPrim("/World/envs/env_.*/ball", reset_xform_properties=False)

        # Play simulator
        sim.reset()
        # Initialize the ball views for physics simulation
        ball_view.initialize()

        # Run simulator
        for _ in range(500):
            sim.step(render=False)

        # Ball may have some small non-zero velocity if the roll on terrain <~.2
        # If balls fall through terrain velocity is much higher ~82.0
        max_velocity_z = torch.max(torch.abs(ball_view.get_linear_velocities()[:, 2]))
        assert max_velocity_z.item() <= 0.5


@pytest.mark.parametrize("device", ["cuda:0", "cpu"])
def test_ball_drop_geom_sphere(device):
    """Generates assorted terrains and geom spheres.

    Tests that spheres fall onto terrain and do not pass through it. This ensures that the sphere collision
    works as expected.
    """
    with build_simulation_context(device=device, auto_add_lighting=True) as sim:
        sim._app_control_on_stop_handle = None
        # Create a scene with rough terrain and balls
        # TODO: Currently the test fails with geom spheres, need to investigate with the PhysX team.
        #   Setting the geom_sphere as False to pass the test. This test should be enabled once
        #   the issue is fixed.
        _populate_scene(geom_sphere=False, sim=sim)

        # Create a view over all the balls
        ball_view = RigidPrim("/World/envs/env_.*/ball", reset_xform_properties=False)

        # Play simulator
        sim.reset()
        # Initialize the ball views for physics simulation
        ball_view.initialize()

        # Run simulator
        for _ in range(500):
            sim.step(render=False)

        # Ball may have some small non-zero velocity if the roll on terrain <~.2
        # If balls fall through terrain velocity is much higher ~82.0
        max_velocity_z = torch.max(torch.abs(ball_view.get_linear_velocities()[:, 2]))
        assert max_velocity_z.item() <= 0.5


def _obtain_collision_mesh(mesh_prim_path: str, mesh_type: Literal["Mesh", "Plane"]) -> trimesh.Trimesh | None:
    """Get the collision mesh from the terrain."""
    # traverse the prim and get the collision mesh
    mesh_prim = get_first_matching_child_prim(mesh_prim_path, lambda prim: prim.GetTypeName() == mesh_type)
    # check it is valid
    assert mesh_prim.IsValid()

    if mesh_prim.GetTypeName() == "Mesh":
        # cast into UsdGeomMesh
        mesh_prim = UsdGeom.Mesh(mesh_prim)
        # store the mesh
        vertices = np.asarray(mesh_prim.GetPointsAttr().Get())
        faces = np.asarray(mesh_prim.GetFaceVertexIndicesAttr().Get()).reshape(-1, 3)
        return trimesh.Trimesh(vertices=vertices, faces=faces)
    else:
        return None


def _obtain_grid_cloner_env_origins(num_envs: int, env_spacing: float, device: str) -> torch.Tensor:
    """Obtain the env origins generated by IsaacSim GridCloner (grid_cloner.py)."""
    # create grid cloner
    cloner = GridCloner(spacing=env_spacing)
    cloner.define_base_env("/World/envs")
    envs_prim_paths = cloner.generate_paths("/World/envs/env", num_paths=num_envs)
    prim_utils.define_prim("/World/envs/env_0")
    # clone envs using grid cloner
    env_origins = cloner.clone(source_prim_path="/World/envs/env_0", prim_paths=envs_prim_paths, replicate_physics=True)
    # return as tensor
    return torch.tensor(env_origins, dtype=torch.float32, device=device)


def _populate_scene(sim: SimulationContext, num_balls: int = 2048, geom_sphere: bool = False):
    """Create a scene with terrain and randomly spawned balls.

    The spawned balls are either USD Geom Spheres or are USD Meshes. We check against both these to make sure
    both USD-shape and USD-mesh collisions work as expected.
    """
    # Handler for terrains importing
    terrain_importer_cfg = terrain_gen.TerrainImporterCfg(
        prim_path="/World/ground",
        max_init_terrain_level=None,
        terrain_type="generator",
        terrain_generator=ROUGH_TERRAINS_CFG,
        num_envs=num_balls,
    )
    terrain_importer = TerrainImporter(terrain_importer_cfg)

    # Create interface to clone the scene
    cloner = GridCloner(spacing=2.0)
    cloner.define_base_env("/World/envs")
    # Everything under the namespace "/World/envs/env_0" will be cloned
    prim_utils.define_prim(prim_path="/World/envs/env_0", prim_type="Xform")

    # Define the scene
    # -- Ball
    if geom_sphere:
        # -- Ball physics
        _ = DynamicSphere(
            prim_path="/World/envs/env_0/ball", translation=np.array([0.0, 0.0, 5.0]), mass=0.5, radius=0.25
        )
    else:
        # -- Ball geometry
        enable_extension("omni.kit.primitive.mesh")
        cube_prim_path = omni.kit.commands.execute("CreateMeshPrimCommand", prim_type="Sphere")[1]
        prim_utils.move_prim(cube_prim_path, "/World/envs/env_0/ball")
        # -- Ball physics
        SingleRigidPrim(
            prim_path="/World/envs/env_0/ball", mass=0.5, scale=(0.5, 0.5, 0.5), translation=(0.0, 0.0, 0.5)
        )
        SingleGeometryPrim(prim_path="/World/envs/env_0/ball", collision=True)

    # -- Ball material
    sphere_geom = SingleGeometryPrim(prim_path="/World/envs/env_0/ball", collision=True)
    visual_material = PreviewSurface(prim_path="/World/Looks/ballColorMaterial", color=np.asarray([0.0, 0.0, 1.0]))
    physics_material = PhysicsMaterial(
        prim_path="/World/Looks/ballPhysicsMaterial",
        dynamic_friction=1.0,
        static_friction=0.2,
        restitution=0.0,
    )
    sphere_geom.set_collision_approximation("convexHull")
    sphere_geom.apply_visual_material(visual_material)
    sphere_geom.apply_physics_material(physics_material)

    # Clone the scene
    cloner.define_base_env("/World/envs")
    envs_prim_paths = cloner.generate_paths("/World/envs/env", num_paths=num_balls)
    cloner.clone(
        source_prim_path="/World/envs/env_0",
        prim_paths=envs_prim_paths,
        replicate_physics=True,
    )
    physics_scene_path = sim.get_physics_context().prim_path
    cloner.filter_collisions(
        physics_scene_path, "/World/collisions", prim_paths=envs_prim_paths, global_paths=["/World/ground"]
    )

    # Set ball positions over terrain origins
    # Create a view over all the balls
    ball_view = RigidPrim("/World/envs/env_.*/ball", reset_xform_properties=False)
    # cache initial state of the balls
    ball_initial_positions = terrain_importer.env_origins
    ball_initial_positions[:, 2] += 5.0
    # set initial poses
    # note: setting here writes to USD :)
    ball_view.set_world_poses(positions=ball_initial_positions)<|MERGE_RESOLUTION|>--- conflicted
+++ resolved
@@ -36,208 +36,6 @@
 from isaaclab.utils.assets import ISAAC_NUCLEUS_DIR
 
 
-<<<<<<< HEAD
-class TestTerrainImporter(unittest.TestCase):
-    """Test the terrain importer for different ground and procedural terrains."""
-
-    def test_grid_clone_env_origins(self):
-        """Tests that env origins are consistent when computed using the TerrainImporter and IsaacSim GridCloner."""
-        # iterate over different number of environments and environment spacing
-        for device in ("cuda:0", "cpu"):
-            for env_spacing in [1.0, 4.325, 8.0]:
-                for num_envs in [1, 4, 125, 379, 1024]:
-                    with self.subTest(num_envs=num_envs, env_spacing=env_spacing):
-                        with build_simulation_context(device=device, auto_add_lighting=True) as sim:
-                            sim._app_control_on_stop_handle = None
-                            # create terrain importer
-                            terrain_importer_cfg = TerrainImporterCfg(
-                                num_envs=num_envs,
-                                env_spacing=env_spacing,
-                                prim_path="/World/ground",
-                                terrain_type="plane",  # for flat ground, origins are in grid
-                                terrain_generator=None,
-                            )
-                            terrain_importer = TerrainImporter(terrain_importer_cfg)
-                            # obtain env origins using terrain importer
-                            terrain_importer_origins = terrain_importer.env_origins
-
-                            # obtain env origins using grid cloner
-                            grid_cloner_origins = self._obtain_grid_cloner_env_origins(
-                                num_envs, env_spacing, device=sim.device
-                            )
-
-                            # check if the env origins are the same
-                            torch.testing.assert_close(
-                                terrain_importer_origins, grid_cloner_origins, rtol=1e-5, atol=1e-5
-                            )
-
-    def test_terrain_generation(self) -> None:
-        """Generates assorted terrains and tests that the resulting mesh has the correct size."""
-        for device in ("cuda:0", "cpu"):
-            with build_simulation_context(device=device, auto_add_lighting=True) as sim:
-                sim._app_control_on_stop_handle = None
-                # Handler for terrains importing
-                terrain_importer_cfg = terrain_gen.TerrainImporterCfg(
-                    prim_path="/World/ground",
-                    max_init_terrain_level=None,
-                    terrain_type="generator",
-                    terrain_generator=ROUGH_TERRAINS_CFG.replace(curriculum=True),
-                    num_envs=1,
-                )
-                terrain_importer = TerrainImporter(terrain_importer_cfg)
-
-                # check if mesh prim path exists
-                mesh_prim_path = terrain_importer.cfg.prim_path + "/terrain"
-                self.assertIn(mesh_prim_path, terrain_importer.terrain_prim_paths)
-
-                # obtain underling mesh
-                mesh = create_mesh_from_prim(mesh_prim_path)
-                self.assertIsNotNone(mesh)
-
-                # calculate expected size from config
-                cfg = terrain_importer.cfg.terrain_generator
-                self.assertIsNotNone(cfg)
-                expectedSizeX = cfg.size[0] * cfg.num_rows + 2 * cfg.border_width
-                expectedSizeY = cfg.size[1] * cfg.num_cols + 2 * cfg.border_width
-
-                # get size from mesh bounds
-                bounds = mesh.bounds
-                actualSize = abs(bounds[1] - bounds[0])
-
-                self.assertAlmostEqual(actualSize[0], expectedSizeX)
-                self.assertAlmostEqual(actualSize[1], expectedSizeY)
-
-    def test_plane(self) -> None:
-        """Generates a plane and tests that the resulting mesh has the correct size."""
-        for device in ("cuda:0", "cpu"):
-            for use_custom_material in [True, False]:
-                with build_simulation_context(device=device, auto_add_lighting=True) as sim:
-                    sim._app_control_on_stop_handle = None
-
-                    # create custom material
-                    visual_material = PreviewSurfaceCfg(diffuse_color=(1.0, 0.0, 0.0)) if use_custom_material else None
-                    # Handler for terrains importing
-                    terrain_importer_cfg = terrain_gen.TerrainImporterCfg(
-                        prim_path="/World/ground",
-                        terrain_type="plane",
-                        num_envs=1,
-                        env_spacing=1.0,
-                        visual_material=visual_material,
-                    )
-                    terrain_importer = TerrainImporter(terrain_importer_cfg)
-
-                    # expected size of an infinite plane
-                    expectedSizeX = 2.0e6
-                    expectedSizeY = 2.0e6
-
-                    # check if mesh prim path exists
-                    mesh_prim_path = terrain_importer.cfg.prim_path + "/terrain"
-                    self.assertIn(mesh_prim_path, terrain_importer.terrain_prim_paths)
-
-                    # obtain mesh prim path
-                    mesh = create_mesh_from_prim(mesh_prim_path)
-                    self.assertIsNotNone(mesh)
-
-                    # get size from mesh bounds
-                    bounds = mesh.bounds
-                    actualSize = abs(bounds[1] - bounds[0])
-
-
-    def test_usd(self) -> None:
-        """Imports terrain from a usd and tests that the resulting mesh has the correct size."""
-        for device in ("cuda:0", "cpu"):
-            with build_simulation_context(device=device, auto_add_lighting=True) as sim:
-                sim._app_control_on_stop_handle = None
-                # Handler for terrains importing
-                terrain_importer_cfg = terrain_gen.TerrainImporterCfg(
-                    prim_path="/World/ground",
-                    terrain_type="usd",
-                    usd_path=f"{ISAAC_NUCLEUS_DIR}/Environments/Terrains/rough_plane.usd",
-                    num_envs=1,
-                    env_spacing=1.0,
-                )
-                terrain_importer = TerrainImporter(terrain_importer_cfg)
-
-                # check if mesh prim path exists
-                mesh_prim_path = terrain_importer.cfg.prim_path + "/terrain"
-                self.assertIn(mesh_prim_path, terrain_importer.terrain_prim_paths)
-
-                # obtain underling mesh
-                mesh = create_mesh_from_prim(mesh_prim_path)
-                self.assertIsNotNone(mesh)
-
-                # expect values from USD file
-                expectedSizeX = 96
-                expectedSizeY = 96
-
-                # get size from mesh bounds
-                bounds = mesh.bounds
-                actualSize = abs(bounds[1] - bounds[0])
-
-                self.assertAlmostEqual(actualSize[0], expectedSizeX)
-                self.assertAlmostEqual(actualSize[1], expectedSizeY)
-
-    def test_ball_drop(self) -> None:
-        """Generates assorted terrains and spheres created as meshes.
-
-        Tests that spheres fall onto terrain and do not pass through it. This ensures that the triangle mesh
-        collision works as expected.
-        """
-        for device in ("cuda:0", "cpu"):
-            with build_simulation_context(device=device, auto_add_lighting=True) as sim:
-                sim._app_control_on_stop_handle = None
-                # Create a scene with rough terrain and balls
-                self._populate_scene(geom_sphere=False, sim=sim)
-
-                # Create a view over all the balls
-                ball_view = RigidPrim("/World/envs/env_.*/ball", reset_xform_properties=False)
-
-                # Play simulator
-                sim.reset()
-                # Initialize the ball views for physics simulation
-                ball_view.initialize()
-
-                # Run simulator
-                for _ in range(500):
-                    sim.step(render=False)
-
-                # Ball may have some small non-zero velocity if the roll on terrain <~.2
-                # If balls fall through terrain velocity is much higher ~82.0
-                max_velocity_z = torch.max(torch.abs(ball_view.get_linear_velocities()[:, 2]))
-                self.assertLessEqual(max_velocity_z.item(), 0.5)
-
-    def test_ball_drop_geom_sphere(self) -> None:
-        """Generates assorted terrains and geom spheres.
-
-        Tests that spheres fall onto terrain and do not pass through it. This ensures that the sphere collision
-        works as expected.
-        """
-        for device in ("cuda:0", "cpu"):
-            with build_simulation_context(device=device, auto_add_lighting=True) as sim:
-                sim._app_control_on_stop_handle = None
-                # Create a scene with rough terrain and balls
-                # TODO: Currently the test fails with geom spheres, need to investigate with the PhysX team.
-                #   Setting the geom_sphere as False to pass the test. This test should be enabled once
-                #   the issue is fixed.
-                self._populate_scene(geom_sphere=False, sim=sim)
-
-                # Create a view over all the balls
-                ball_view = RigidPrim("/World/envs/env_.*/ball", reset_xform_properties=False)
-
-                # Play simulator
-                sim.reset()
-                # Initialize the ball views for physics simulation
-                ball_view.initialize()
-
-                # Run simulator
-                for _ in range(500):
-                    sim.step(render=False)
-
-                # Ball may have some small non-zero velocity if the roll on terrain <~.2
-                # If balls fall through terrain velocity is much higher ~82.0
-                max_velocity_z = torch.max(torch.abs(ball_view.get_linear_velocities()[:, 2]))
-                self.assertLessEqual(max_velocity_z.item(), 0.5)
-=======
 @pytest.mark.parametrize("device", ["cuda:0", "cpu"])
 @pytest.mark.parametrize("env_spacing", [1.0, 4.325, 8.0])
 @pytest.mark.parametrize("num_envs", [1, 4, 125, 379, 1024])
@@ -256,7 +54,6 @@
         terrain_importer = TerrainImporter(terrain_importer_cfg)
         # obtain env origins using terrain importer
         terrain_importer_origins = terrain_importer.env_origins
->>>>>>> aa0e7135
 
         # obtain env origins using grid cloner
         grid_cloner_origins = _obtain_grid_cloner_env_origins(num_envs, env_spacing, device=sim.device)
@@ -285,7 +82,7 @@
         assert mesh_prim_path in terrain_importer.terrain_prim_paths
 
         # obtain underling mesh
-        mesh = _obtain_collision_mesh(mesh_prim_path, mesh_type="Mesh")
+        mesh = create_mesh_from_prim(mesh_prim_path)
         assert mesh is not None
 
         # calculate expected size from config
@@ -321,13 +118,24 @@
         )
         terrain_importer = TerrainImporter(terrain_importer_cfg)
 
+        # expected size of an infinite plane
+        expectedSizeX = 2.0e6
+        expectedSizeY = 2.0e6
+
         # check if mesh prim path exists
         mesh_prim_path = terrain_importer.cfg.prim_path + "/terrain"
         assert mesh_prim_path in terrain_importer.terrain_prim_paths
 
-        # obtain underling mesh
-        mesh = _obtain_collision_mesh(mesh_prim_path, mesh_type="Plane")
-        assert mesh is None
+        # obtain mesh prim path
+        mesh = create_mesh_from_prim(mesh_prim_path)
+        assert mesh is not None
+
+        # get size from mesh bounds
+        bounds = mesh.bounds
+        actualSize = abs(bounds[1] - bounds[0])
+
+        assert actualSize[0] == pytest.approx(expectedSizeX)
+        assert actualSize[1] == pytest.approx(expectedSizeY)
 
 
 @pytest.mark.parametrize("device", ["cuda:0", "cpu"])
@@ -350,7 +158,7 @@
         assert mesh_prim_path in terrain_importer.terrain_prim_paths
 
         # obtain underling mesh
-        mesh = _obtain_collision_mesh(mesh_prim_path, mesh_type="Mesh")
+        mesh = create_mesh_from_prim(mesh_prim_path)
         assert mesh is not None
 
         # expect values from USD file
